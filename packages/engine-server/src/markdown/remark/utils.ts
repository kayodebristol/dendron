import {
  DNoteAnchor,
  isNotUndefined,
  assertUnreachable,
  CONSTANTS,
  DendronError,
  DEngineClient,
  DLink,
  DNoteAnchorPositioned,
  DNoteLink,
  DNoteLoc,
  DNoteRefData,
  DNoteRefLink,
  DNoteRefLinkRaw,
  ERROR_STATUS,
  getSlugger,
  NoteChangeEntry,
  NoteProps,
  NoteUtils,
  Position,
  NoteBlock,
  VaultUtils,
  Point,
  TAGS_HIERARCHY,
  TagUtils,
  LINK_CONTENTS,
  LINK_NAME,
  ALIAS_NAME,
  IntermediateDendronConfig,
  DVault,
  USERS_HIERARCHY_BASE,
  TAGS_HIERARCHY_BASE,
} from "@dendronhq/common-all";
import _ from "lodash";
import type {
  Heading,
  List,
  ListItem,
  Paragraph,
  Root,
  Table,
  TableCell,
  TableRow,
  Image,
  Text,
  Link,
  FootnoteDefinition,
} from "mdast";
import * as mdastBuilder from "mdast-builder";
import { createDisposableLogger } from "@dendronhq/common-server";
import { Processor } from "unified";
import { Node, Parent } from "unist";
import { selectAll } from "unist-util-select";
import visit from "unist-util-visit";
import { VFile } from "vfile";
import { normalizev2 } from "../../utils";
import { WorkspaceUtils } from "../../workspace";
import {
  Anchor,
  BlockAnchor,
  ExtendedImage,
  DendronASTDest,
  DendronASTNode,
  DendronASTRoot,
  DendronASTTypes,
  HashTag,
  NoteRefNoteV4,
  NoteRefNoteV4_LEGACY,
  UserTag,
  WikiLinkNoteV4,
  WikiLinkProps,
} from "../types";
import { MDUtilsV5, ProcFlavor, ProcMode } from "../utilsv5";

const toString = require("mdast-util-to-string");

export { mdastBuilder };
export { select, selectAll } from "unist-util-select";
export { visit };
export { LINK_CONTENTS, LINK_NAME, ALIAS_NAME };

export function addError(proc: Processor, err: DendronError) {
  const errors = proc.data("errors") as DendronError[];
  errors.push(err);
  proc().data("errors", errors);
}

export function getNoteOrError(
  notes: NoteProps[],
  hint: any
): { error: DendronError | undefined; note: undefined | NoteProps } {
  let error: DendronError | undefined;
  let note: NoteProps | undefined;
  if (_.isUndefined(notes)) {
    error = new DendronError({ message: `no note found. ${hint}` });
    return { error, note };
  }
  if (notes.length > 1) {
    error = new DendronError({
      message: `multiple notes found for link: ${hint}`,
    });
    return { error, note };
  }
  if (notes.length < 1) {
    error = new DendronError({
      message: `no notes found for link: ${JSON.stringify(hint)}`,
    });
    return { error, note };
  }
  note = notes[0];
  return { error, note };
}

export type LinkFilter = {
  loc?: Partial<DNoteLoc>;
};

export function hashTag2WikiLinkNoteV4(hashtag: HashTag): WikiLinkNoteV4 {
  return {
    ...hashtag,
    type: DendronASTTypes.WIKI_LINK,
    value: hashtag.fname,
    data: {
      alias: hashtag.value,
    },
  };
}

export function userTag2WikiLinkNoteV4(userTag: UserTag): WikiLinkNoteV4 {
  return {
    ...userTag,
    type: DendronASTTypes.WIKI_LINK,
    value: userTag.fname,
    data: {
      alias: userTag.value,
    },
  };
}

export function frontmatterTag2WikiLinkNoteV4(
  tag: string,
  useHashSymbol?: boolean
): WikiLinkNoteV4 {
  return {
    type: DendronASTTypes.WIKI_LINK,
    value: `${TAGS_HIERARCHY}${tag}`,
    data: {
      alias: useHashSymbol ? `#${tag}` : tag,
    },
  };
}

const getLinks = ({
  ast,
  note,
  filter,
}: {
  ast: DendronASTNode;
  note: NoteProps;
  filter: LinkFilter;
}) => {
  const wikiLinks: WikiLinkNoteV4[] = [];
  const noteRefs: (NoteRefNoteV4 | NoteRefNoteV4_LEGACY)[] = [];
  visit(ast, (node) => {
    switch (node.type) {
      case DendronASTTypes.WIKI_LINK:
        wikiLinks.push(node as WikiLinkNoteV4);
        break;
      case DendronASTTypes.REF_LINK_V2:
        noteRefs.push(node as NoteRefNoteV4);
        break;
      case DendronASTTypes.REF_LINK:
        noteRefs.push(node as NoteRefNoteV4_LEGACY);
        break;
      case DendronASTTypes.HASHTAG: {
        wikiLinks.push(hashTag2WikiLinkNoteV4(node as HashTag));
        break;
      }
      case DendronASTTypes.USERTAG: {
        wikiLinks.push(userTag2WikiLinkNoteV4(node as UserTag));
        break;
      }
      default:
      /* nothing */
    }
  });
  const dlinks: DLink[] = [];

  if (isNotUndefined(note.tags)) {
    let tags: string[];
    if (_.isString(note.tags)) {
      tags = [note.tags];
    } else {
      tags = note.tags;
    }

    for (const tag of tags) {
      dlinks.push({
        type: "frontmatterTag",
        from: NoteUtils.toNoteLoc(note),
        value: `${TAGS_HIERARCHY}${tag}`,
        alias: tag,
        xvault: false,
        position: undefined,
        to: {
          fname: `${TAGS_HIERARCHY}${tag}`,
        },
      });
    }
  }

  for (const wikiLink of wikiLinks) {
    dlinks.push({
      type: LinkUtils.astType2DLinkType(wikiLink.type),
      from: NoteUtils.toNoteLoc(note),
      value: wikiLink.value,
      alias: wikiLink.data.alias,
      position: wikiLink.position as Position,
      xvault: !_.isUndefined(wikiLink.data.vaultName),
      sameFile: wikiLink.data.sameFile,
      // TODO: error if vault not found
      to: {
        fname: wikiLink.value,
        anchorHeader: wikiLink.data.anchorHeader,
        vaultName: wikiLink.data.vaultName,
      },
    });
  }
  // the cast is safe because the only difference is whether `data.vaultName` exists, which is already optional
  for (const noteRef of noteRefs as NoteRefNoteV4[]) {
    const { anchorStart, anchorEnd, anchorStartOffset } =
      noteRef.data.link.data;
    const anchorStartText = anchorStart || "";
    const anchorStartOffsetText = anchorStartOffset
      ? `,${anchorStartOffset}`
      : "";
    const anchorEndText = anchorEnd ? `:#${anchorEnd}` : "";
    const anchorHeader = `${anchorStartText}${anchorStartOffsetText}${anchorEndText}`;

    dlinks.push({
      type: LinkUtils.astType2DLinkType(noteRef.type),
      from: NoteUtils.toNoteLoc(note),
      value: noteRef.data.link.from.fname,
      // not sure why typescript doesn't recognize the position, but I can confirm it exists
      position: noteRef.position as Position,
      xvault: !_.isUndefined(noteRef.data.link.data.vaultName),
      // TODO: error if vault not found
      to: {
        fname: noteRef.data.link.from.fname, // not sure why, but noteRef's have their targets in `from` field
        anchorHeader: anchorHeader || undefined,
        vaultName: noteRef.data.link.data.vaultName,
      },
    });
  }

  if (filter?.loc) {
    // TODO: add additional filters besides fname
    return dlinks.filter((ent) => {
      return ent.value.toLowerCase() === filter?.loc?.fname?.toLowerCase();
    });
  }
  const { logger, dispose } = createDisposableLogger("LinkUtils.getLinks");
  logger.info({
    ctx: "getLinks",
    dlinksLength: dlinks.length,
    noteRefsLength: noteRefs.length,
    wikiLinksLength: wikiLinks.length,
    filterLocFname: filter?.loc?.fname,
  });
  if (dispose) dispose();
  return dlinks;
};

const getLinkCandidates = ({
  ast,
  note,
  notesMap,
}: {
  ast: DendronASTNode;
  note: NoteProps;
  notesMap: Map<string, NoteProps>;
}) => {
  const textNodes: Text[] = [];
  visit(
    ast,
    [DendronASTTypes.TEXT],
    (node: Text, _index: number, parent: Parent | undefined) => {
      if (parent?.type === "paragraph" || parent?.type === "tableCell") {
        textNodes.push(node);
      }
    }
  );

  const linkCandidates: DLink[] = [];
  _.map(textNodes, (textNode: Text) => {
    const value = textNode.value as string;
    // handling text nodes that start with \n
    if (textNode.position!.start.line !== textNode.position!.end.line) {
      textNode.position!.start = {
        line: textNode.position!.start.line + 1,
        column: 1,
      };
    }
    value.split(/\s+/).filter((word) => {
      const maybeNote = notesMap.get(word);
      if (maybeNote !== undefined) {
        const candidate = {
          type: "linkCandidate",
          from: NoteUtils.toNoteLoc(note),
          value: value.trim(),
          position: textNode.position as Position,
          to: {
            fname: word,
            vaultName: VaultUtils.getName(maybeNote.vault),
          },
        } as DLink;
        linkCandidates.push(candidate);
      }
      return maybeNote !== undefined;
    });
  });
  return linkCandidates;
};

export class LinkUtils {
  static astType2DLinkType(type: DendronASTTypes): DLink["type"] {
    switch (type) {
      case DendronASTTypes.WIKI_LINK:
        return "wiki";
      case DendronASTTypes.REF_LINK:
      case DendronASTTypes.REF_LINK_V2:
        return "ref";
      default:
        throw new DendronError({ message: `invalid type conversion: ${type}` });
    }
  }
  static dlink2DNoteLink(link: DLink): DNoteLink {
    return {
      data: {
        xvault: link.xvault,
        sameFile: link.sameFile,
      },
      from: {
        fname: link.value,
        alias: link.alias,
        anchorHeader: link.to?.anchorHeader,
        vaultName: link.from.vaultName,
      },
      type: link.type,
      position: link.position,
    };
  }
  /**
   * Get all links from the note body
   * Currently, just look for wiki links
   * @param opts.filter - {type, loc
   *
   * - type: filter by {@link DendronASTTypes}
   * - loc: filter by {@link DLoc}
   */
  static findLinks({
    note,
    engine,
    filter,
  }: {
    note: NoteProps;
    engine: DEngineClient;
    filter?: LinkFilter;
  }): DLink[] {
    const content = note.body;
    const remark = MDUtilsV5.procRemarkParseFull(
      { flavor: ProcFlavor.REGULAR },
      {
        engine,
        fname: note.fname,
        vault: note.vault,
        dest: DendronASTDest.MD_DENDRON,
      }
    );
    const out = remark.parse(content) as DendronASTNode;
    const links: DLink[] = getLinks({
      ast: out,
      filter: { loc: filter?.loc },
      note,
    });
    return links;
  }

  static findHashTags({ links }: { links: DLink[] }) {
    return links.filter((l) => {
      if (l.to as DNoteLoc) {
        return l.value.startsWith("tags.");
      }
      return false;
    });
  }

  static isAlias(link: string) {
    return link.indexOf("|") !== -1;
  }

  static hasFilter(link: string) {
    return link.indexOf(">") !== -1;
  }

  static parseAliasLink(link: string) {
    const [alias, value] = link.split("|").map(_.trim);
    return { alias, value: NoteUtils.normalizeFname(value) };
  }

  static parseDendronURI(linkString: string) {
    if (linkString.startsWith(CONSTANTS.DENDRON_DELIMETER)) {
      const [vaultName, link] = linkString
        .split(CONSTANTS.DENDRON_DELIMETER)[1]
        .split("/");
      return {
        vaultName,
        link,
      };
    }
    return {
      link: linkString,
    };
  }

  /** Either value or anchorHeader will always be present if the function did not
   *  return null. A missing value means that the file containing this link is
   *  the value.
   */
  static parseLinkV2(linkString: string):
    | {
        alias?: string;
        value: string;
        anchorHeader?: string;
        vaultName?: string;
        sameFile: false;
      }
    | {
        alias?: string;
        value?: string;
        anchorHeader: string;
        vaultName?: string;
        sameFile: true;
      }
    | null {
    const re = new RegExp(LINK_CONTENTS, "i");
    const out = linkString.match(re);
    if (out && out.groups) {
      let { alias, value } = out.groups;
      const { anchor } = out.groups;
      if (!value && !anchor) return null; // Does not actually link to anything
      let vaultName: string | undefined;
      if (value) {
        ({ vaultName, link: value } = this.parseDendronURI(value));
        if (!alias) {
          alias = value;
        }
        alias = _.trim(alias);
        value = _.trim(value);
      }
      return {
        alias,
        value,
        anchorHeader: anchor,
        vaultName,
        sameFile: _.isUndefined(value),
      };
    } else {
      return null;
    }
  }

  static parseLink(linkMatch: string) {
    linkMatch = NoteUtils.normalizeFname(linkMatch);
    let out: WikiLinkProps = {
      value: linkMatch,
      alias: linkMatch,
    };
    if (LinkUtils.isAlias(linkMatch)) {
      out = LinkUtils.parseAliasLink(linkMatch);
    }
    if (out.value.indexOf("#") !== -1) {
      const [value, anchorHeader] = out.value.split("#").map(_.trim);
      out.value = value;
      out.anchorHeader = anchorHeader;
      // if we didn't have an alias, links with a # anchor shouldn't have # portion be in the title
      if (!LinkUtils.isAlias(linkMatch)) {
        out.alias = value;
      }
    }
    return out;
  }

  static parseNoteRefRaw(ref: string): DNoteRefLinkRaw {
    const optWikiFileName = /([^\]:#]*)/.source;
    const wikiFileName = /([^\]:#]+)/.source;
    const reLink = new RegExp(
      "" +
        `(?<name>${optWikiFileName})` +
        `(${
          new RegExp(
            // anchor start
            "" +
              /#?/.source +
              `(?<anchorStart>${wikiFileName})` +
              // anchor stop
              `(:#(?<anchorEnd>${wikiFileName}))?`
          ).source
        })?`,
      "i"
    );

    // pre-parse alias if it exists
    let alias: string | undefined;
    const [aliasPartFirst, aliasPartSecond] = ref.split("|");
    if (_.isUndefined(aliasPartSecond)) ref = aliasPartFirst;
    else {
      alias = aliasPartFirst;
      ref = aliasPartSecond;
    }

    // pre-parse vault name if it exists
    let vaultName: string | undefined;
    ({ vaultName, link: ref } = LinkUtils.parseDendronURI(ref));

    const groups = reLink.exec(ref)?.groups;
    const clean: DNoteRefData = {
      type: "file",
    };
    let fname: string | undefined;
    _.each<Partial<DNoteRefData>>(groups, (v, k) => {
      if (_.isUndefined(v)) {
        return;
      }
      if (k === "name") {
        // remove .md extension if it exists, but keep full path in case this is an image
        fname = /^(?<name>.*?)(\.md)?$/.exec(_.trim(v as string))?.groups?.name;
      } else {
        // @ts-ignore
        clean[k] = v;
      }
    });
    if (clean.anchorStart && clean.anchorStart.indexOf(",") >= 0) {
      const [anchorStart, offset] = clean.anchorStart.split(",");
      clean.anchorStart = anchorStart;
      clean.anchorStartOffset = parseInt(offset, 10);
    }
    if (_.isUndefined(fname) && _.isUndefined(clean.anchorStart)) {
      throw new DendronError({
        message: `both fname and anchorStart for ${ref} is undefined`,
      });
    }
    if (vaultName) {
      clean.vaultName = vaultName;
    }
    // TODO
    // @ts-ignore
    return { from: { fname, alias }, data: clean, type: "ref" };
  }

  static parseNoteRef(ref: string): DNoteRefLink {
    const noteRef = LinkUtils.parseNoteRefRaw(ref);
    if (
      _.isUndefined(noteRef.from?.fname) &&
      _.isUndefined(noteRef.data.anchorStart)
    ) {
      throw new DendronError({
        message: `both fname and anchorStart for ${ref} is undefined`,
      });
    }
    // @ts-ignore
    return noteRef;
  }

  static renderNoteLink({
    link,
    dest,
  }: {
    link: DNoteLink;
    dest: DendronASTDest;
  }): string | never {
    switch (dest) {
      case DendronASTDest.MD_DENDRON: {
        if (this.isHashtagLink(link.from)) {
          return link.from.alias;
        }
        if (this.isUserTagLink(link.from)) {
          return link.from.alias;
        }
        const ref = link.type === "ref" ? "!" : "";
        const vaultPrefix =
          link.from.vaultName && link.data.xvault
            ? `${CONSTANTS.DENDRON_DELIMETER}${link.from.vaultName}/`
            : "";
        let value = link.from.fname;
        const alias =
          !_.isUndefined(link.from.alias) && link.from.alias !== value
            ? link.from.alias + "|"
            : undefined;
        const anchor = link.from.anchorHeader
          ? `#${link.from.anchorHeader}`
          : "";
        if (link.data.sameFile && anchor !== "") {
          // This is a same file reference, for example `[[#anchor]]`
          value = "";
        }
        // TODO: take into account piping direction
        return [ref, `[[`, alias, vaultPrefix, value, anchor, `]]`].join("");
      }
      default:
        return assertUnreachable();
    }
  }

  static updateLink({
    note,
    oldLink,
    newLink,
  }: {
    note: NoteProps;
    oldLink: DNoteLink;
    newLink: DNoteLink;
  }) {
    if (oldLink.type === "frontmatterTag") {
      // Just change the prop
      const oldTag = oldLink.from.alias!;
      const newTag = newLink.from.alias;
      TagUtils.replaceTag({ note, oldTag, newTag });
      return note.body;
    } else {
      // Need to update note body
      const { start, end } = oldLink.position!;
      const startOffset = start.offset!;
      const endOffset = end.offset!;
      const body = note.body;
      const newBody = [
        body.slice(0, startOffset),
        LinkUtils.renderNoteLink({
          link: newLink,
          dest: DendronASTDest.MD_DENDRON,
        }),
        body.slice(endOffset),
      ].join("");
      return newBody;
    }
  }

  static isHashtagLink(link: DNoteLoc): link is DNoteLoc & { alias: string } {
    return (
      link.alias !== undefined &&
      link.alias.startsWith("#") &&
      link.fname.startsWith(TAGS_HIERARCHY_BASE)
    );
  }

  static isUserTagLink(link: DNoteLoc): link is DNoteLoc & { alias: string } {
    return (
      link.alias !== undefined &&
      link.alias.startsWith("@") &&
      link.fname.startsWith(USERS_HIERARCHY_BASE)
    );
  }

  static findLinkCandidates({
    note,
    // notes,
    notesMap,
    engine,
  }: {
    note: NoteProps;
    // notes: NoteProps[];
    notesMap: Map<string, NoteProps>;
    engine: DEngineClient;
  }) {
    const content = note.body;
    const remark = MDUtilsV5.procRemarkParse(
      { mode: ProcMode.FULL },
      {
        engine,
        fname: note.fname,
        vault: note.vault,
        dest: DendronASTDest.MD_DENDRON,
      }
    );
    const tree = remark.parse(content) as DendronASTNode;
    const linkCandidates: DLink[] = getLinkCandidates({
      ast: tree,
      note,
      notesMap,
    });
    return linkCandidates;
  }

  static hasVaultPrefix(link: DLink) {
    if (link.to?.vaultName) {
      return true;
    } else return false;
  }
}

export class AnchorUtils {
  /** Given a header, finds the text of that header, including any wikilinks or hashtags that are included in the header.
   *
   * For example, for the header `## Foo [[Bar|bar]] and #baz`, the text should be `Foo Bar and #baz`.
   */
  static headerText(header: Heading): string {
    const headerText: string[] = [];
    visit(header, (node) => {
      switch (node.type) {
        case DendronASTTypes.TEXT:
          headerText.push((node as Text).value);
          break;
        case DendronASTTypes.WIKI_LINK:
          headerText.push((node as WikiLinkNoteV4).data.alias);
          break;
        case DendronASTTypes.HASHTAG:
          headerText.push((node as HashTag).value);
          break;
        default:
        /* nothing */
      }
    });
    return _.trim(headerText.join(""));
  }

  /** Given a header, finds the range of text that marks the contents of the header.
   *
   * For example, for the header `## Foo [[Bar|bar]] and #baz`, the range will start after `## ` and end at the end of the line.
   */
  static headerTextPosition(header: Heading): Position {
    let start: Point | undefined;
    let end: Point | undefined;
    visit(
      header,
      [
        DendronASTTypes.TEXT,
        DendronASTTypes.WIKI_LINK,
        DendronASTTypes.HASHTAG,
        DendronASTTypes.BLOCK_ANCHOR,
      ],
      (node) => {
        if (node.type === DendronASTTypes.BLOCK_ANCHOR && end) {
          // Preserve whitespace after the header, for example `# foo ^bar`, where
          // `^bar` must be separated with a space since it's not part of the header
          end.column -= 1;
          return;
        }
        if (_.isUndefined(start)) start = node.position!.start;
        end = node.position!.end;
      }
    );
    if (_.isUndefined(start) || _.isUndefined(end))
      throw new DendronError({
        message: "Unable to find the region of text containing the header",
      });

    return { start, end };
  }

  /** Given a *parsed* anchor node, returns the anchor id ("header" or "^block" and positioned anchor object for it. */
  static anchorNode2anchor(
    node: Anchor,
    slugger: ReturnType<typeof getSlugger>
  ): [string, DNoteAnchorPositioned] | undefined {
    if (_.isUndefined(node.position)) return undefined;

    const { line, column } = node.position.start;
    if (node.type === DendronASTTypes.HEADING) {
      const text = this.headerText(node as Heading);
      const value = slugger.slug(this.headerText(node as Heading));
      return [
        value,
        {
          type: "header",
          text,
          value,
          line: line - 1,
          column: column - 1,
        },
      ];
    } else if (node.type === DendronASTTypes.BLOCK_ANCHOR) {
      return [
        `^${node.id}`,
        {
          type: "block",
          value: node.id,
          line: line - 1,
          column: column - 1,
        },
      ];
    } else {
      assertUnreachable(node);
    }
  }

  static async findAnchors(opts: {
    note: NoteProps;
    wsRoot: string;
  }): Promise<{ [index: string]: DNoteAnchorPositioned }> {
    if (opts.note.stub) return {};
    try {
      const noteContents = NoteUtils.serialize(opts.note);
      const noteAnchors = RemarkUtils.findAnchors(noteContents);
      const slugger = getSlugger();

      const anchors: [string, DNoteAnchorPositioned][] = noteAnchors
        .map((anchor) => this.anchorNode2anchor(anchor, slugger))
        .filter(isNotUndefined);

      return Object.fromEntries(anchors);
    } catch (err) {
      const error = DendronError.createFromStatus({
        status: ERROR_STATUS.UNKNOWN,
        payload: { note: NoteUtils.toLogObj(opts.note), wsRoot: opts.wsRoot },
        innerError: err as Error,
      });
      const { logger, dispose } = createDisposableLogger("AnchorUtils");
      logger.error(error);
      if (dispose) dispose();
      return {};
    }
  }

  static anchor2string(anchor: DNoteAnchor): string {
    if (anchor.type === "block") return `^${anchor.value}`;
    if (anchor.type === "header") return anchor.value;
    assertUnreachable(anchor.type);
  }
}

function walk(node: Parent, fn: any) {
  fn(node);
  if (node.children) {
    (node.children as Node[]).forEach((n) => {
      // @ts-ignore
      walk(n, fn);
    });
  }
}

const MAX_HEADING_DEPTH = 99999;

const NODE_TYPES_TO_EXTRACT = [
  DendronASTTypes.BLOCK_ANCHOR,
  DendronASTTypes.HEADING,
  DendronASTTypes.LIST,
  DendronASTTypes.LIST_ITEM,
  DendronASTTypes.TABLE,
  DendronASTTypes.PARAGRAPH,
];

export class RemarkUtils {
  static bumpHeadings(root: Parent, baseDepth: number) {
    const headings: Heading[] = [];
    walk(root, (node: Node) => {
      if (node.type === DendronASTTypes.HEADING) {
        headings.push(node as Heading);
      }
    });

    const minDepth = headings.reduce((memo, h) => {
      return Math.min(memo, h.depth);
    }, MAX_HEADING_DEPTH);

    const diff = baseDepth + 1 - minDepth;

    headings.forEach((h) => {
      h.depth += diff;
    });
  }

  static findAnchors(content: string): Anchor[] {
    const parser = MDUtilsV5.procRehypeParse({
      mode: ProcMode.NO_DATA,
    });
    const parsed = parser.parse(content);
    return [
      ...(selectAll(DendronASTTypes.HEADING, parsed) as Heading[]),
      ...(selectAll(DendronASTTypes.BLOCK_ANCHOR, parsed) as BlockAnchor[]),
    ];
  }

  static isHeading(node: Node, text: string, depth?: number): node is Heading {
    if (node.type !== DendronASTTypes.HEADING) {
      return false;
    }

    // wildcard is always true
    if (text === "*") {
      return true;
    }
    if (text) {
      const headingText = toString(node);
      return text.trim().toLowerCase() === headingText.trim().toLowerCase();
    }

    if (depth) {
      return (node as Heading).depth <= depth;
    }

    return true;
  }

  static isRoot(node: Node): node is Parent {
    return node.type === DendronASTTypes.ROOT;
  }

  static isParent(node: Node): node is Parent {
    // @ts-ignore
    return _.isArray(node.children);
  }

  static isParagraph(node: Node): node is Paragraph {
    return node.type === DendronASTTypes.PARAGRAPH;
  }

  static isTable(node: Node): node is Table {
    return node.type === DendronASTTypes.TABLE;
  }

  static isTableRow(node: Node): node is TableRow {
    return node.type === DendronASTTypes.TABLE_ROW;
  }

  static isTableCell(node: Node): node is TableCell {
    return node.type === DendronASTTypes.TABLE_CELL;
  }

  static isList(node: Node): node is List {
    return node.type === DendronASTTypes.LIST;
  }

  static isNoteRefV2(node: Node): node is NoteRefNoteV4 {
    return node.type === DendronASTTypes.REF_LINK_V2;
  }

  static isImage(node: Node): node is Image {
    return node.type === DendronASTTypes.IMAGE;
  }

  static isExtendedImage(node: Node): node is ExtendedImage {
    return node.type === DendronASTTypes.EXTENDED_IMAGE;
  }

  static isText(node: Node): node is Text {
    return node.type === DendronASTTypes.TEXT;
  }

  static isLink(node: Node): node is Link {
    return node.type === DendronASTTypes.LINK;
  }

  static isFootnoteDefinition(node: Node): node is FootnoteDefinition {
    return node.type === DendronASTTypes.FOOTNOTE_DEFINITION;
  }

  // --- conversion

  static convertLinksToDotNotation(
    note: NoteProps,
    changes: NoteChangeEntry[],
    wikilinkPrefix: string,
    siblingNotes: NoteProps[]
  ) {
    return function (this: Processor) {
      return (tree: Node, _vfile: VFile) => {
        const root = tree as DendronASTRoot;
        const wikiLinks: WikiLinkNoteV4[] = selectAll(
          DendronASTTypes.WIKI_LINK,
          root
        ) as WikiLinkNoteV4[];
        wikiLinks.forEach((linkNode) => {
          //lowercase the wikilink
          let wikilinkValue = linkNode.value.toLowerCase();
          //replace /\ in wikilink, if any, with .
          if (wikilinkValue.indexOf("/") >= 0) {
            wikilinkValue = _.replace(wikilinkValue, /\//g, ".");
            if (linkNode.data.alias === linkNode.value) {
              linkNode.data.alias = wikilinkValue;
            }
          }
          // replace spaces in wikilink, if any, with -
          if (wikilinkValue.indexOf(" ") >= 0) {
            wikilinkValue = _.replace(wikilinkValue, /\s/g, "-");
          }
          const newValue = wikilinkPrefix.concat(wikilinkValue);

          linkNode.value =
            siblingNotes.filter(
              (note) => note.fname.toLowerCase() === newValue.toLowerCase()
            ).length > 0
              ? newValue
              : wikilinkValue;
          changes.push({
            note,
            status: "update",
          });
        });
      };
    };
  }
  static convertAssetReferences(
    note: NoteProps,
    assetHashMap: Map<string, string>,
    changes: NoteChangeEntry[]
  ) {
    return function (this: Processor) {
      return (tree: Node, _vfile: VFile) => {
        const root = tree as DendronASTRoot;
        const assetReferences = [
          ...selectAll(DendronASTTypes.IMAGE, root),
          ...selectAll(DendronASTTypes.LINK, root),
        ];
        assetReferences.forEach((asset) => {
          // @ts-ignore
          const key = _.replace(asset.url as string, /[\\|/|.]/g, "");
          const value = assetHashMap.get(key);
          if (value) {
            // @ts-ignore
            asset.url = value;
          } else {
            // for realative links
            const prefix = _.replace(
              note.fname.substring(0, note.fname.lastIndexOf(".")),
              /[\\|/|.]/g,
              ""
            );
            const value = assetHashMap.get(prefix.concat(key));
            // @ts-ignore
            if (value) asset.url = value;
          }
          changes.push({
            note,
            status: "update",
          });
        });
      };
    };
  }

  static convertLinksFromDotNotation(
    note: NoteProps,
    changes: NoteChangeEntry[]
  ) {
    return function (this: Processor) {
      return (tree: Node, _vfile: VFile) => {
        const root = tree as DendronASTRoot;
        const wikiLinks: WikiLinkNoteV4[] = selectAll(
          DendronASTTypes.WIKI_LINK,
          root
        ) as WikiLinkNoteV4[];

        let dirty = false;

        wikiLinks.forEach((linkNode) => {
          let newValue = linkNode.value;

          // Add a leading slash to the path as some markdown parsers require it for links
          if (!newValue.startsWith("/")) {
            newValue = "/" + newValue;
            dirty = true;
          }

          if (linkNode.value.indexOf(".") >= 0) {
            newValue = _.replace(newValue, /\./g, "/");

            if (linkNode.data.alias === linkNode.value) {
              linkNode.data.alias = newValue;
            }
            dirty = true;
          }

          linkNode.value = newValue;
        });
        //TODO: Add support for Ref Notes and Block Links

        if (dirty) {
          changes.push({
            note,
            status: "update",
          });
        }
      };
    };
  }

  static convertWikiLinkToNoteUrl(
    note: NoteProps,
    changes: NoteChangeEntry[],
    engine: DEngineClient,
    dendronConfig: IntermediateDendronConfig
  ) {
    return function (this: Processor) {
      return (tree: Node, _vfile: VFile) => {
        const root = tree as DendronASTRoot;
        const wikiLinks: WikiLinkNoteV4[] = selectAll(
          DendronASTTypes.WIKI_LINK,
          root
        ) as WikiLinkNoteV4[];

        /** used findLinks to get vault of wikilink */
        const links = LinkUtils.findLinks({ note, engine }).filter(
          (linkNode) => linkNode.type === "wiki"
        );
        let dirty = false;

        links.forEach((linkNode, i) => {
          let vault: DVault | undefined;

          // If the link specifies a vault, we should only look at that vault
          if (linkNode.to && !_.isUndefined(linkNode.to?.vaultName)) {
            vault = VaultUtils.getVaultByName({
              vaults: engine.vaults,
              vname: linkNode.to?.vaultName,
            });
          }
          const existingNote = NoteUtils.getNoteFromMultiVault({
            fname: linkNode.value,
            notes: engine.notes,
            fromVault: note.vault,
            toVault: vault,
            wsRoot: engine.wsRoot,
          });
          if (existingNote) {
            const urlRoot = dendronConfig.site?.siteUrl || "";
            const { vault } = existingNote;
            wikiLinks[i]["value"] = WorkspaceUtils.getNoteUrl({
              config: dendronConfig,
              note: existingNote,
              vault,
              urlRoot,
              anchor: linkNode.to?.anchorHeader,
            });
            dirty = true;
          }
        });

        if (dirty) {
          changes.push({
            note,
            status: "update",
          });
        }
      };
    };
  }

  static oldNoteRef2NewNoteRef(note: NoteProps, changes: NoteChangeEntry[]) {
    return function (this: Processor) {
      return (tree: Node, _vfile: VFile) => {
        const root = tree as DendronASTRoot;
        //@ts-ignore
        const notesRefLegacy: NoteRefNoteV4_LEGACY[] = selectAll(
          DendronASTTypes.REF_LINK,
          root
        );
        notesRefLegacy.map((noteRefLegacy) => {
          const slugger = getSlugger();
          // @ts-ignore;
          noteRefLegacy.type = DendronASTTypes.REF_LINK_V2;
          const { anchorStart, anchorEnd } = noteRefLegacy.data.link.data;
          if (anchorStart) {
            noteRefLegacy.data.link.data.anchorStart = normalizev2(
              anchorStart,
              slugger
            );
          }
          if (anchorEnd) {
            noteRefLegacy.data.link.data.anchorEnd = normalizev2(
              anchorEnd,
              slugger
            );
          }
        });
        if (!_.isEmpty(notesRefLegacy)) {
          changes.push({
            note,
            status: "update",
          });
        }
      };
    };
  }

  static h1ToTitle(note: NoteProps, changes: NoteChangeEntry[]) {
    return function (this: Processor) {
      return (tree: Node, _vfile: VFile) => {
        const root = tree as Root;
        const idx = _.findIndex(
          root.children,
          (ent) => ent.type === DendronASTTypes.HEADING && ent.depth === 1
        );
        if (idx >= 0) {
          const head = root.children.splice(idx, 1)[0] as Heading;
          if (head.children.length === 1 && head.children[0].type === "text") {
            note.title = head.children[0].value;
          }
          changes.push({
            note,
            status: "update",
          });
        }
      };
    };
  }

  static h1ToH2(note: NoteProps, changes: NoteChangeEntry[]) {
    return function (this: Processor) {
      return (tree: Node, _vfile: VFile) => {
        const root = tree as Root;
        const idx = _.findIndex(
          root.children,
          (ent) => ent.type === DendronASTTypes.HEADING && ent.depth === 1
        );
        if (idx >= 0) {
          const head = root.children[idx] as Heading;
          head.depth = 2;
          changes.push({
            note,
            status: "update",
          });
        }
      };
    };
  }

  /**
   * Recursively check if two given node has identical children.
   * At each level _position_ is omitted as this can change if
   * you are comparing from two different trees.
   * @param a first {@link Node} to compare
   * @param b second {@link Node} to compare
   * @returns boolean
   */
  static hasIdenticalChildren = (a: Node, b: Node): boolean => {
    if (_.isEqual(Object.keys(a).sort(), Object.keys(b).sort())) {
      const aOmit = _.omit(a, ["position", "children"]);
      const bOmit = _.omit(b, ["position", "children"]);
      if (_.isEqual(aOmit, bOmit)) {
        if (_.has(a, "children")) {
          return _.every(
            // @ts-ignore
            a.children as Node[],
            (aChild: Node, aIndex: number) => {
              // @ts-ignore
              const bChild = (b.children as Node[])[aIndex];
              return RemarkUtils.hasIdenticalChildren(aChild, bChild);
            }
          );
        }
        return true;
      } else {
        return false;
      }
    } else {
      return false;
    }
  };

  /**
   * Given a markdown AST and a target heading node,
   * Find all the node that belongs under the heading.
   * This will extract all nodes until it hits the next heading
   * with the same depth of the target heading.
   * @param tree Abstract syntax tree
   * @param targetHeader Heading to target
   * @returns nodes to extract
   */
  static extractHeaderBlock(tree: Node, targetHeader: Heading) {
    let headerFound = false;
    let foundHeaderIndex: number | undefined;
    let nextHeaderIndex: number | undefined;
    visit(tree, (node, index) => {
      if (nextHeaderIndex) {
        return;
      }
      // @ts-ignore
      const depth = node.depth as Heading["depth"];
      if (!headerFound) {
        if (node.type === DendronASTTypes.HEADING) {
          if (
            depth === targetHeader!.depth &&
            RemarkUtils.hasIdenticalChildren(node, targetHeader!)
          ) {
            headerFound = true;
            foundHeaderIndex = index;
            return;
          }
        }
      } else if (node.type === DendronASTTypes.HEADING) {
        if (foundHeaderIndex) {
          if (depth <= targetHeader!.depth) nextHeaderIndex = index;
        }
      }
    });

    if (!headerFound || !RemarkUtils.isParent(tree)) {
      return [];
    }
    const nodesToExtract = nextHeaderIndex
<<<<<<< HEAD
      ? // @ts-ignore
        (tree.children as Node[]).splice(
          foundHeaderIndex!,
          nextHeaderIndex! - foundHeaderIndex!
        )
      : // @ts-ignore
        (tree.children as Node[]).splice(foundHeaderIndex!);
=======
      ? tree.children.splice(
          foundHeaderIndex!,
          nextHeaderIndex! - foundHeaderIndex!
        )
      : tree.children.splice(foundHeaderIndex!);
>>>>>>> 922c1f03
    return nodesToExtract;
  }

  /** Extract all blocks from the note which could be referenced by a block anchor.
   *
   * If those blocks already have anchors (or if they are a header), this will also find that anchor.
   *
   * @param note The note from which blocks will be extracted.
   */
  static async extractBlocks({
    note,
    engine,
  }: {
    note: NoteProps;
    engine: DEngineClient;
  }): Promise<NoteBlock[]> {
    const proc = MDUtilsV5.procRemarkFull({
      engine,
      vault: note.vault,
      fname: note.fname,
      dest: DendronASTDest.MD_DENDRON,
    });
    const slugger = getSlugger();

    // Read and parse the note
    const noteText = NoteUtils.serialize(note);
    const noteAST = proc.parse(noteText);
    // @ts-ignore
    if (_.isUndefined(noteAST.children)) return [];
    // @ts-ignore
    const nodesToSearch = _.filter(noteAST.children as Node[], (node) =>
      _.includes(NODE_TYPES_TO_EXTRACT, node.type)
    );

    // Extract the blocks
    const blocks: NoteBlock[] = [];
    for (const node of nodesToSearch) {
      // Block anchors at top level refer to the blocks before them
      if (node.type === DendronASTTypes.PARAGRAPH) {
        // These look like a paragraph...
        const parent = node as Paragraph;
        if (parent.children.length === 1) {
          // ... that has only a block anchor in it ...
          const child = parent.children[0] as Node;
          if (child.type === DendronASTTypes.BLOCK_ANCHOR) {
            // ... in which case this block anchor refers to the previous block, if any
            const previous = _.last(blocks);
            if (!_.isUndefined(previous))
              [, previous.anchor] =
                AnchorUtils.anchorNode2anchor(child as BlockAnchor, slugger) ||
                [];
            // Block anchors themselves are not blocks, don't extract them
            continue;
          }
        }
      }

      // Extract list items out of lists. We also extract them from nested lists,
      // because block anchors can't refer to nested lists, only items inside of them
      if (node.type === DendronASTTypes.LIST) {
        visit(node, [DendronASTTypes.LIST_ITEM], (listItem: ListItem) => {
          // The list item might have a block anchor inside of it.
          let anchor: DNoteAnchorPositioned | undefined;
          visit(
            listItem,
            [DendronASTTypes.BLOCK_ANCHOR, DendronASTTypes.LIST],
            (inListItem) => {
              // Except if we hit a nested list, because then the block anchor refers to the item in the nested list
              if (inListItem.type === DendronASTTypes.LIST) return "skip";
              [, anchor] =
                AnchorUtils.anchorNode2anchor(
                  inListItem as BlockAnchor,
                  slugger
                ) || [];
              return;
            }
          );

          blocks.push({
            text: proc.stringify(listItem),
            anchor,
            // position can only be undefined for generated nodes, not for parsed ones
            position: listItem.position!,
            type: listItem.type,
          });
        });
      }

      // extract the anchor for this block, if it exists
      let anchor: DNoteAnchorPositioned | undefined;
      if (node.type === DendronASTTypes.HEADING) {
        // Headings are anchors themselves
        [, anchor] =
          AnchorUtils.anchorNode2anchor(node as Heading, slugger) || [];
      } else if (node.type !== DendronASTTypes.LIST) {
        // Other nodes might have block anchors inside them
        // Except lists, because anchors inside lists only refer to specific list items
        visit(node, [DendronASTTypes.BLOCK_ANCHOR], (child) => {
          [, anchor] =
            AnchorUtils.anchorNode2anchor(child as BlockAnchor, slugger) || [];
        });
      }

      // extract the block
      blocks.push({
        text: proc.stringify(node),
        anchor,
        // position can only be undefined for generated nodes, not for parsed ones
        position: node.position!,
        type: node.type,
      });
    }

    return blocks;
  }

  static extractFootnoteDefs(root: Node): FootnoteDefinition[] {
    return selectAll(DendronASTTypes.FOOTNOTE_DEFINITION, root).filter(
      RemarkUtils.isFootnoteDefinition
    );
  }
}<|MERGE_RESOLUTION|>--- conflicted
+++ resolved
@@ -1298,21 +1298,11 @@
       return [];
     }
     const nodesToExtract = nextHeaderIndex
-<<<<<<< HEAD
-      ? // @ts-ignore
-        (tree.children as Node[]).splice(
-          foundHeaderIndex!,
-          nextHeaderIndex! - foundHeaderIndex!
-        )
-      : // @ts-ignore
-        (tree.children as Node[]).splice(foundHeaderIndex!);
-=======
       ? tree.children.splice(
           foundHeaderIndex!,
           nextHeaderIndex! - foundHeaderIndex!
         )
       : tree.children.splice(foundHeaderIndex!);
->>>>>>> 922c1f03
     return nodesToExtract;
   }
 
