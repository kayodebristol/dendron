import {
  assertUnreachable,
  DNoteAnchor,
  DVault,
  getSlugger,
  NoteProps,
  NoteUtils,
  VaultUtils,
} from "@dendronhq/common-all";
import _ from "lodash";
import { Position, Selection, Uri, window, ViewColumn } from "vscode";
import { PickerUtilsV2 } from "../components/lookup/utils";
import { DENDRON_COMMANDS } from "../constants";
import { VSCodeUtils } from "../utils";
import { getReferenceAtPosition } from "../utils/md";
import { DendronWorkspace, getWS } from "../workspace";
import { BasicCommand } from "./base";
import { VaultSelectionMode } from "./LookupCommand";

type CommandOpts = {
  qs?: string;
  vault?: DVault;
  anchor?: DNoteAnchor;
  overrides?: Partial<NoteProps>;
  /**
   * What {@link vscode.ViewColumn} to open note in
   */
  column?: ViewColumn;
};
export { CommandOpts as GotoNoteCommandOpts };

type CommandOutput = { note: NoteProps; pos?: Position } | undefined;

export const findAnchorPos = (opts: {
  anchor: DNoteAnchor;
  note: NoteProps;
}): Position => {
  const { anchor: findAnchor, note } = opts;
  let key: string;
  if (findAnchor.type === "header") key = getSlugger().slug(findAnchor.value);
  else if (findAnchor.type === "block") key = `^${findAnchor.value}`;
  else assertUnreachable(findAnchor.type);

  const found = note.anchors[key];

  if (_.isUndefined(found)) return new Position(0, 0);
  return new Position(found.line, found.column);
};

/**
 * Open or create a note. See {@link GotoNoteCommand.execute} for details
 */
export class GotoNoteCommand extends BasicCommand<CommandOpts, CommandOutput> {
  key = DENDRON_COMMANDS.GOTO_NOTE.key;

  getLinkFromSelection() {
    const { selection, editor } = VSCodeUtils.getSelection();
<<<<<<< HEAD
    if (_.isEmpty(selection) || _.isUndefined(selection) || _.isUndefined(selection.start)) return;
    const currentLine = editor?.document.lineAt(selection.start.line).text;
    if (!currentLine) return;
    const reference = getReferenceAtPosition(editor!.document, selection.start);
    if (!reference) return;
    return {
      alias: reference?.label,
      value: reference?.ref,
      vaultName: reference?.vaultName,
      anchorHeader: reference.anchorStart,
=======
    if (!_.isEmpty(selection) && selection?.start) {
      const currentLine = editor?.document.lineAt(selection.start.line).text;

      if (currentLine) {
        const lastIdx = currentLine
          .slice(0, selection.start.character)
          .lastIndexOf("[[");
        const padding = Math.max(lastIdx - 3, 0);
        const txtToMatch = currentLine.slice(padding);
        const out = matchWikiLink(txtToMatch);
        if (
          out &&
          _.inRange(
            selection.start.character,
            out.start + padding,
            out.end + padding
          )
        ) {
          return out.link;
        } else {
          // handle hashtags
          for (const hashtag of currentLine.matchAll(
            new RegExp(HASHTAG_REGEX_LOOSE, "g")
          )) {
            if (
              isNotUndefined(hashtag.index) &&
              _.inRange(
                selection.start.character,
                hashtag.index,
                hashtag.index + hashtag[0].length
              )
            ) {
              return {
                alias: hashtag[0],
                value: `${TAGS_HIERARCHY}${hashtag.groups!.tagContents}`,
              };
            }
          }
        }
      }
>>>>>>> b4b3da33
    }
  }

  private async processInputs(opts: CommandOpts) {
    if (opts.qs && opts.vault) return opts;
    const engine = DendronWorkspace.instance().getEngine();

    if (opts.qs && !opts.vault) {
      // Special case: some code expects GotoNote to default to current vault if qs is provided but vault isn't
      opts.vault = PickerUtilsV2.getVaultForOpenEditor();
      return opts;
    }

    const link = this.getLinkFromSelection();
    if (!link) {
      window.showErrorMessage("selection is not a valid link");
      return;
    }

    // no fname provided, get it from selected link
    if (!opts.qs) {
      if (link.value) {
        // Reference to another file
        opts.qs = link.value;
      } else {
        // Same-file block reference, implicitly current file
        const editor = VSCodeUtils.getActiveTextEditorOrThrow();
        opts.qs = NoteUtils.uri2Fname(editor.document.uri);
      }
    }

<<<<<<< HEAD
    if (!opts.anchor && link.anchorHeader) opts.anchor = link.anchorHeader;
=======
    if (!opts.anchor && link.anchorHeader)
      opts.anchor = parseAnchor(link.anchorHeader);
>>>>>>> b4b3da33

    if (!opts.vault) {
      if (link.vaultName) {
        // if vault is defined on the link, then it's always that one
        opts.vault = VaultUtils.getVaultByNameOrThrow({
          vaults: getWS().vaultsv4,
          vname: link.vaultName,
        });
      } else {
        // Otherwise, we need to guess or prompt the vault. If linked note
        // exists in some vault, we might be able to use that.
        const notes = NoteUtils.getNotesByFname({
          fname: opts.qs,
          vault: opts.vault,
          notes: engine.notes,
        });
        if (notes.length === 1) {
          // There's just one note, so that's the one we'll go with.
          opts.vault = notes[0].vault;
        } else if (notes.length > 1) {
          // It's ambiguous which note the user wants to go to, so we have to
          // guess or prompt.
          const resp = await PickerUtilsV2.promptVault(
            notes.map((ent) => ent.vault)
          );
          if (_.isUndefined(resp)) return;
          opts.vault = resp;
        } else {
          // This is a new note. Depending on the config, we can either
          // automatically pick the vault or we'll prompt for it.
          const confirmVaultSetting =
            DendronWorkspace.instance().config["lookupConfirmVaultOnCreate"];
          const selectionMode =
            confirmVaultSetting !== true
              ? VaultSelectionMode.smart
              : VaultSelectionMode.alwaysPrompt;

          const currentVault = PickerUtilsV2.getVaultForOpenEditor();
          const selectedVault = await PickerUtilsV2.getOrPromptVaultForNewNote({
            vault: currentVault,
            fname: opts.qs,
            vaultSelectionMode: selectionMode,
          });

          // If we prompted the user and they selected nothing, then they want to cancel
          if (_.isUndefined(selectedVault)) {
            return;
          }
          opts.vault = selectedVault;
        }
      }
    }

    return opts;
  }

  /**
   *
   * Warning about `opts`! If `opts.qs` is provided but `opts.vault` is empty,
   * it will default to the current vault. If `opts.qs` is not provided, it will
   * read the selection from the current document as a link to get it. If both
   * `opts.qs` and `opts.vault` is empty, both will be read from the selected link.
   *
   * @param opts.qs - query string. should correspond to {@link NoteProps.fname}
   * @param opts.vault - {@link DVault} for note
   * @param opts.anchor - a {@link DNoteAnchor} to navigate to
   * @returns
   */
  async execute(opts: CommandOpts): Promise<CommandOutput> {
    const ctx = "GotoNoteCommand";
    this.L.info({ ctx, opts, msg: "enter" });
    const { overrides } = opts;
    const client = DendronWorkspace.instance().getEngine();

    const { qs, vault } = (await this.processInputs(opts)) || opts;
    if (_.isUndefined(qs) || _.isUndefined(vault)) {
      // There was an error or the user cancelled a prompt
      return;
    }

    let pos: undefined | Position;
    const out = await DendronWorkspace.instance().pauseWatchers<CommandOutput>(
      async () => {
        const { data } = await client.getNoteByPath({
          npath: qs,
          createIfNew: true,
          vault,
          overrides,
        });
        const note = data?.note as NoteProps;
        const npath = NoteUtils.getFullPath({
          note,
          wsRoot: DendronWorkspace.wsRoot(),
        });
        const uri = Uri.file(npath);
        const editor = await VSCodeUtils.openFileInEditor(uri, {
          column: opts.column,
        });
        this.L.info({ ctx, opts, msg: "exit" });
        if (opts.anchor && editor) {
          pos = findAnchorPos({ anchor: opts.anchor, note });
          editor.selection = new Selection(pos, pos);
          editor.revealRange(editor.selection);
        }
        return { note, pos };
      }
    );
    return out;
  }
}<|MERGE_RESOLUTION|>--- conflicted
+++ resolved
@@ -55,8 +55,12 @@
 
   getLinkFromSelection() {
     const { selection, editor } = VSCodeUtils.getSelection();
-<<<<<<< HEAD
-    if (_.isEmpty(selection) || _.isUndefined(selection) || _.isUndefined(selection.start)) return;
+    if (
+      _.isEmpty(selection) ||
+      _.isUndefined(selection) ||
+      _.isUndefined(selection.start)
+    )
+      return;
     const currentLine = editor?.document.lineAt(selection.start.line).text;
     if (!currentLine) return;
     const reference = getReferenceAtPosition(editor!.document, selection.start);
@@ -66,49 +70,7 @@
       value: reference?.ref,
       vaultName: reference?.vaultName,
       anchorHeader: reference.anchorStart,
-=======
-    if (!_.isEmpty(selection) && selection?.start) {
-      const currentLine = editor?.document.lineAt(selection.start.line).text;
-
-      if (currentLine) {
-        const lastIdx = currentLine
-          .slice(0, selection.start.character)
-          .lastIndexOf("[[");
-        const padding = Math.max(lastIdx - 3, 0);
-        const txtToMatch = currentLine.slice(padding);
-        const out = matchWikiLink(txtToMatch);
-        if (
-          out &&
-          _.inRange(
-            selection.start.character,
-            out.start + padding,
-            out.end + padding
-          )
-        ) {
-          return out.link;
-        } else {
-          // handle hashtags
-          for (const hashtag of currentLine.matchAll(
-            new RegExp(HASHTAG_REGEX_LOOSE, "g")
-          )) {
-            if (
-              isNotUndefined(hashtag.index) &&
-              _.inRange(
-                selection.start.character,
-                hashtag.index,
-                hashtag.index + hashtag[0].length
-              )
-            ) {
-              return {
-                alias: hashtag[0],
-                value: `${TAGS_HIERARCHY}${hashtag.groups!.tagContents}`,
-              };
-            }
-          }
-        }
-      }
->>>>>>> b4b3da33
-    }
+    };
   }
 
   private async processInputs(opts: CommandOpts) {
@@ -139,12 +101,7 @@
       }
     }
 
-<<<<<<< HEAD
     if (!opts.anchor && link.anchorHeader) opts.anchor = link.anchorHeader;
-=======
-    if (!opts.anchor && link.anchorHeader)
-      opts.anchor = parseAnchor(link.anchorHeader);
->>>>>>> b4b3da33
 
     if (!opts.vault) {
       if (link.vaultName) {
